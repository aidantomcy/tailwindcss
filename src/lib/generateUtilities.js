--- conflicted
+++ resolved
@@ -67,11 +67,8 @@
           constrain(options),
           shadows(options),
           flex(options),
-<<<<<<< HEAD
           floats(options),
-=======
           visibility(options),
->>>>>>> b72076e8
           zIndex(options),
           opacity(options),
           userSelect(options),
